import os
import json
import asyncio
import inspect
import logging
import importlib
import subprocess
from functools import wraps, partial
from dotenv import load_dotenv
from langsmith import traceable
from pydantic import BaseModel, Field
from typing_extensions import TypedDict
from langchain_core.documents import Document
from langchain_core.messages import BaseMessage, HumanMessage, AIMessage, SystemMessage, ToolMessage
from langchain.tools import Tool, StructuredTool
from langgraph.graph.message import add_messages
from langchain_core.prompts import ChatPromptTemplate
from langchain_core.vectorstores import InMemoryVectorStore
from typing import Dict, Any, List, Optional, Union, Annotated
from langgraph.graph import StateGraph, START, END
from langgraph.prebuilt.tool_node import ToolNode
from langchain_google_genai import ChatGoogleGenerativeAI, GoogleGenerativeAIEmbeddings
from langchain_core.runnables import RunnableConfig

load_dotenv()

logging.basicConfig(level=logging.INFO, format="%(asctime)s - %(name)s - %(levelname)s - %(message)s")
logger = logging.getLogger(__name__)

class GraphState(TypedDict):
    """State class for LangGraph."""
    messages: Annotated[list[BaseMessage], add_messages]
    context: dict
    file_path: Optional[str]  # To store the file path

def load_local_tools_from_folder(folder_path: str) -> List[Tool]:
    """Loads tools from a local folder."""
    local_tools = []
    for filename in os.listdir(folder_path):
        if filename.endswith(".py") and not filename.startswith("__"):
            module_name = filename[:-3]
            try:
                module = importlib.import_module(f"{folder_path}.{module_name}")
                for name, obj in inspect.getmembers(module):
                    if isinstance(obj, Tool):
                        wrapped = wrap_dict_input_tool(obj)
                        local_tools.append(wrapped)
                        print(f"✅ Loaded local tool: {wrapped.name}")
                    elif isinstance(obj, StructuredTool):
                        local_tools.append(obj)
                        print(f"✅ Loaded structured tool: {obj.name}")
            except Exception as e:
                print(f"❌ Failed to import {module_name}: {e}")
    return local_tools

def wrap_dict_input_tool(tool_obj: Tool) -> Tool:
    """Wraps a tool function to handle string or dict input."""
    original_func = tool_obj.func

    @wraps(original_func)
    def wrapper(input_value):
        if isinstance(input_value, str):
            input_value = {"ip": input_value}
        elif isinstance(input_value, dict) and "ip" not in input_value:
            logger.warning(f"⚠️ Missing 'ip' key in dict: {input_value}")
        return original_func(input_value)

    return Tool(
        name=tool_obj.name,
        description=tool_obj.description,
        func=wrapper,
    )

def schema_to_pydantic_model(name: str, schema: dict):
    """Dynamically creates a Pydantic model class from a JSON Schema."""
    from typing import Any, List, Dict, Optional
    namespace = {"__annotations__": {}}

    if schema.get("type") != "object":
        raise ValueError("Only object schemas are supported.")

    properties = schema.get("properties", {})
    required_fields = set(schema.get("required", []))

    for field_name, field_schema in properties.items():
        json_type = field_schema.get("type", "string")
        is_optional = field_name not in required_fields

        if json_type == "string":
            field_type = str
        elif json_type == "boolean":
             field_type = bool
        elif json_type == "array":
            items_schema = field_schema.get("items")
            if not items_schema:
                logger.warning(f"⚠️ Skipping field '{field_name}' (array missing 'items')")
                continue
            item_type = items_schema.get("type", "string")

            if item_type == "string":
                 field_type = List[str]
            elif item_type == "integer":
                 field_type = List[int]
            elif item_type == "number":
                 field_type = List[float]
            elif item_type == "boolean":
                 field_type = List[bool]

            elif item_type == "object":
                # Check if the items schema actually defines properties
                if "properties" in items_schema and items_schema["properties"]:
                    # If properties are defined, create a specific item model
                    item_model = schema_to_pydantic_model(name + "_" + field_name + "_Item", items_schema)
                    field_type = List[item_model]
                else:
                    # If no properties defined for items, assume generic dictionaries
                    logger.warning(f"Treating array item '{field_name}' as generic List[Dict[str, Any]] due to missing/empty properties in items schema.")
                    field_type = List[Dict[str, Any]] # Use List[Dict] instead of List[EmptyModel]
            else: # Handle array of Any
                field_type = List[Any]

        elif json_type == "object":
             # Also check objects - if no properties, maybe treat as Dict[str, Any]?
             if "properties" in field_schema and field_schema["properties"]:
                   # Potentially create nested model if needed, or keep as Dict for simplicity
                   field_type = Dict[str, Any] # Keeping as Dict for now
             else:
                   field_type = Dict[str, Any] # Generic object becomes Dict

        else: # Handle Any type
            field_type = Any

        if is_optional:
            field_type = Optional[field_type]

        namespace["__annotations__"][field_name] = field_type
        if field_name in required_fields:
            namespace[field_name] = Field(...)
        else:
            namespace[field_name] = Field(default=None)

    return type(name, (BaseModel,), namespace)


class MCPToolDiscovery:
    """Discovers and calls tools in MCP containers."""
    def __init__(self, container_name: str, command: List[str], discovery_method: str = "tools/discover",
                 call_method: str = "tools/call"):
        self.container_name = container_name
        self.command = command
        self.discovery_method = discovery_method
        self.call_method = call_method
        self.discovered_tools = []

    async def discover_tools(self) -> List[Dict[str, Any]]:
        """Discovers tools from the MCP container asynchronously."""
        print(f"🔍 Async Discovering tools from container: {self.container_name}")
        print(f"🕵️ Discovery Method: {self.discovery_method}")

        try:
            discovery_payload = {
                "jsonrpc": "2.0",
                "method": self.discovery_method,
                "params": {},
                "id": "1"
            }
            payload_bytes = (json.dumps(discovery_payload) + "\n").encode('utf-8')
            print(f"Sending async discovery payload: {payload_bytes.decode('utf-8').strip()}")

            command_list = ["docker", "exec", "-i", self.container_name] + self.command

            # --- Use asyncio.create_subprocess_exec ---
            process = await asyncio.create_subprocess_exec(
                *command_list,
                stdin=asyncio.subprocess.PIPE,
                stdout=asyncio.subprocess.PIPE,
                stderr=asyncio.subprocess.PIPE
            )
            stdout, stderr = await process.communicate(input=payload_bytes)
            # --- End asyncio subprocess usage ---

            stdout_str = stdout.decode('utf-8').strip() if stdout else ""
            stderr_str = stderr.decode('utf-8').strip() if stderr else ""

            print(f"📥 Async Raw discovery stdout:\n{stdout_str}")
            if stderr_str:
                 print(f"📥 Async Raw discovery stderr:\n{stderr_str}")

            if process.returncode != 0:
                 print(f"❌ Async Discovery subprocess failed with code {process.returncode}")
                 return []

            # Process output lines
            stdout_lines = stdout_str.strip().split("\n")
            if stdout_lines:
                last_line = None
                for line in reversed(stdout_lines):
                    # More robust check for start of JSON object or array
                    trimmed_line = line.strip()
                    if trimmed_line.startswith("{") and trimmed_line.endswith("}"):
                         last_line = trimmed_line
                         break
                    if trimmed_line.startswith("[") and trimmed_line.endswith("]"):
                         last_line = trimmed_line
                         break
                if last_line:
                    try:
                        response = json.loads(last_line)
                        # Standardize tool extraction slightly
                        tools_list = []
                        if isinstance(response.get("result"), list):
                             tools_list = response["result"]
                        elif isinstance(response.get("result"), dict) and "tools" in response["result"]:
                             tools_list = response["result"]["tools"]

                        if tools_list:
                            # Ensure names exist before logging
                            tool_names = [t.get("name", "Unnamed") for t in tools_list if isinstance(t, dict)]
                            print(f"✅ Async Discovered tools: {tool_names}")
                            return tools_list # Return the list of tool dicts
                        else:
                            print("❌ No tools found in JSON response.")
                            return []
                    except json.JSONDecodeError as e:
                        print(f"❌ JSON Decode Error in discovery: {e} on line: {last_line}")
                        return []
                else:
                    print("❌ No valid JSON line found in discovery output.")
                    return []
            else:
                print("❌ No stdout lines received from discovery.")
                return []
        except Exception as e:
            print(f"❌ Error during async tool discovery: {e}", exc_info=True)
            return []

    @traceable
    async def call_tool(self, tool_name: str, arguments: Dict[str, Any]):
        """Calls a tool in the MCP container asynchronously."""
        logger.info(f"🔍 Attempting Async call tool: {tool_name}")
        logger.info(f"📦 Arguments: {arguments}")

        # Note: Network inspection via subprocess.run is also blocking!
        # If needed, run this separately or make it async too. For now, let's comment it out
        # try:
        #     network_inspect = subprocess.run(...) # THIS IS BLOCKING
        #     logger.info(f"🌐 Network Details: {network_inspect.stdout}")
        # except Exception as e:
        #     logger.error(f"❌ Network inspection failed: {e}")

        command_list = ["docker", "exec", "-i", self.container_name] + self.command

        try:
            normalized_args = arguments.copy() # Avoid modifying original dict

            # Handle specific cases if necessary (like the 'sha' key)
            if tool_name == "create_or_update_file" and "sha" in normalized_args and normalized_args["sha"] is None:
                del normalized_args["sha"]

            payload = {
                "jsonrpc": "2.0",
                "method": self.call_method,
                "params": {"name": tool_name, "arguments": normalized_args},
                "id": "2",
            }
            payload_bytes = (json.dumps(payload) + "\n").encode('utf-8') # Encode payload

            logger.info(f"🚀 Async Payload: {payload_bytes.decode('utf-8').strip()}")

            # --- Use asyncio.create_subprocess_exec ---
            process = await asyncio.create_subprocess_exec(
                *command_list,
                stdin=asyncio.subprocess.PIPE,
                stdout=asyncio.subprocess.PIPE,
                stderr=asyncio.subprocess.PIPE,
                env={**os.environ, "PYTHONUNBUFFERED": "1"} # Ensure env is passed if needed
            )

            # Send payload and receive output without blocking
            stdout, stderr = await process.communicate(input=payload_bytes)
            # --- End asyncio subprocess usage ---


            stdout_str = stdout.decode('utf-8').strip() if stdout else ""
            stderr_str = stderr.decode('utf-8').strip() if stderr else ""

            logger.info(f"🔬 Async Subprocess Exit Code: {process.returncode}")
            logger.info(f"🔬 Async Full subprocess stdout:\n{stdout_str}")
            logger.info(f"🔬 Async Full subprocess stderr:\n{stderr_str}")

            if process.returncode != 0:
                logger.error(f"❌ Async Subprocess returned non-zero exit code: {process.returncode}")
                logger.error(f"🚨 Async Error Details: {stderr_str}")
                # Maybe return more specific error based on stderr?
                return f"Subprocess Error (Exit Code {process.returncode}): {stderr_str or 'No stderr'}"

            # Process output lines (similar to before, but now on decoded strings)
            output_lines = stdout_str.strip().split("\n")
            for line in reversed(output_lines):
                try:
                    response = json.loads(line)
                    logger.info(f"✅ Parsed JSON response: {response}")
                    if "result" in response:
                        return response["result"]
                    elif "error" in response:
                        # Handle potential errors reported by the tool service
                        error_message = response["error"]
                        logger.error(f"🚨 Tool service reported error: {error_message}")
                        return f"Tool Error: {error_message}" # Return the error message from the tool

                except json.JSONDecodeError:
                    # Ignore lines that aren't valid JSON
                    logger.debug(f"Ignoring non-JSON line: {line}")
                    continue

            logger.error("❌ No valid JSON response found in stdout.")
            return "Error: No valid JSON response found in tool output."

        except Exception as e:
            # Catch potential exceptions during subprocess creation or communication
            logger.critical(f"🔥 Critical async tool call error for {tool_name}", exc_info=True)
            return f"Critical Error during tool call: {str(e)}"

# Add these helper functions somewhere *before* get_tools_for_service in selectorplus.py
# --- Base async functions OUTSIDE the loop ---
async def _base_mcp_call(tool_name_to_call: str, service_discovery_instance: MCPToolDiscovery, args_dict: dict):
    """Generic async function to call an MCP tool."""
    logger.info(f"PARTIAL_TRACE: _base_mcp_call invoked for '{tool_name_to_call}' with args {args_dict}")
    # Directly call the instance method
    return await service_discovery_instance.call_tool(tool_name_to_call, args_dict)

async def _structured_mcp_call(tool_name_to_call: str, service_discovery_instance: MCPToolDiscovery, pydantic_model: type[BaseModel], **kwargs):
    """Generic async function for structured MCP tools with Pydantic validation."""
    logger.info(f"PARTIAL_TRACE: _structured_mcp_call invoked for '{tool_name_to_call}' with raw kwargs {kwargs}")
    try:
        # Validate and clean args using Pydantic model
        validated_args = pydantic_model(**kwargs).model_dump(exclude_unset=True) # Use model_dump for Pydantic v2+
        logger.info(f"PARTIAL_TRACE: Validation successful for '{tool_name_to_call}', validated args: {validated_args}")
        # Directly call the instance method
        return await service_discovery_instance.call_tool(tool_name_to_call, validated_args)
    except ValidationError as ve:
        logger.warning(f"PARTIAL_TRACE: Pydantic validation failed for {tool_name_to_call}: {ve}")
        # Return an error structure ToolNode can process (e.g., JSON string in content)
        # Ensure the content is a string for ToolMessage
        return json.dumps({"status": "error", "error": f"Input validation failed: {ve}"})
    except Exception as e:
        logger.error(f"PARTIAL_TRACE: Unexpected error during structured call for {tool_name_to_call}: {e}", exc_info=True)
        return json.dumps({"status": "error", "error": f"Unexpected error during tool execution: {e}"})


# --- Replace the existing get_tools_for_service function in selectorplus.py with this ---
async def get_tools_for_service(service_name, command, discovery_method, call_method, service_discoveries):
    """Enhanced tool discovery using functools.partial for safe coroutine binding."""
    print(f"🕵️ Discovering tools for: {service_name}")
    discovery = MCPToolDiscovery(
        container_name=service_name,
        command=command,
        discovery_method=discovery_method,
        call_method=call_method
    )
    service_discoveries[service_name] = discovery  # Store for future tool calls

    tools = []
    try:
        # Make sure discovery actually returns something
        discovered_tools_list = await discovery.discover_tools()
        if not discovered_tools_list: # Handle case where discovery fails or returns empty
             print(f"⚠️ No tools discovered for {service_name}")
             return []

        # Use .get() for safer access to tool names in the log message
        print(f"🛠️ Tools for {service_name}: {[t.get('name', 'Unnamed') for t in discovered_tools_list]}")

        for tool_info in discovered_tools_list: # Use a different variable name 'tool_info'
            tool_name = tool_info.get("name")
            if not tool_name:
                logger.warning(f"⚠️ Skipping tool with no name for service {service_name}: {tool_info}")
                continue

            tool_description = tool_info.get("description", f"Tool {tool_name} from {service_name}") # Default desc
            # Use 'parameters' as the key based on your MCP server output schema
            tool_schema = tool_info.get("parameters", {})

            # Use functools.partial to create the coroutine safely binding current values
            specific_service_discovery = service_discoveries[service_name] # Get instance for this service

            # Check if schema exists, is an object, and has properties for StructuredTool
            if tool_schema and tool_schema.get("type") == "object" and tool_schema.get("properties"):
                try:
                    input_model = schema_to_pydantic_model(f"{service_name.replace('-', '_')}_{tool_name}_Input", tool_schema)

                    # Create the partial function for the structured call
                    # This binds the *current* values of tool_name, specific_service_discovery, and input_model
                    tool_coroutine = partial(
                        _structured_mcp_call,
                        tool_name,
                        specific_service_discovery,
                        input_model
                    )

                    structured_tool = StructuredTool.from_function( # Use class method for easier creation
                        name=tool_name,
                        description=tool_description,
                        args_schema=input_model,
                        coroutine=tool_coroutine # Pass the partial coroutine
                    )
                    tools.append(structured_tool)
                    logger.debug(f"✅ Added StructuredTool (via partial): {tool_name}")

                except Exception as e:
                    logger.warning(f"⚠️ Failed to build structured tool {tool_name} via partial: {e}. Adding as simple tool.")
                    # Fallback: Create partial for the simple base call
                    tool_coroutine = partial(
                         _base_mcp_call,
                         tool_name,
                         specific_service_discovery
                     )
                    simple_tool = Tool.from_function( # Use class method
                        name=tool_name,
                        description=tool_description,
                        func=None, # No sync implementation
                        coroutine=tool_coroutine
                    )
                    tools.append(simple_tool)
                    logger.debug(f"✅ Added Simple Tool (fallback via partial): {tool_name}")
            else:
                # Simple Tool Path (No args/schema or non-object schema)
                # Create partial for the simple base call
                tool_coroutine = partial(
                    _base_mcp_call,
                    tool_name,
                    specific_service_discovery
                )
                simple_tool = Tool.from_function( # Use class method
                    name=tool_name,
                    description=tool_description,
                    func=None, # No sync implementation
                    coroutine=tool_coroutine # Use the partial coroutine
                )
                tools.append(simple_tool)
                logger.debug(f"✅ Added Simple Tool (via partial): {tool_name}")

    except Exception as e:
        # Log any error during the overall discovery/processing for the service
        logger.error(f"❌ Tool discovery/processing error in {service_name}: {e}", exc_info=True)

    return tools


async def load_all_tools():
    """Async function to load tools from different MCP services and local files."""
    print("🚨 COMPREHENSIVE TOOL DISCOVERY STARTING 🚨")

    tool_services = [
        ("selector-mcp", ["python3", "mcp_server.py", "--oneshot"], "tools/discover", "tools/call"),
        ("github-mcp", ["node", "dist/index.js"], "list_tools", "call_tool"),
        ("google-maps-mcp", ["node", "dist/index.js"], "tools/list", "tools/call"),
        ("sequentialthinking-mcp", ["node", "dist/index.js"], "tools/list", "tools/call"),
        ("slack-mcp", ["node", "dist/index.js"], "tools/list", "tools/call"),
        ("excalidraw-mcp", ["node", "dist/index.js"], "tools/list", "tools/call"),
        ("filesystem-mcp", ["node", "/app/dist/index.js", "/projects"], "tools/list", "tools/call"),
        ("netbox-mcp", ["python3", "server.py", "--oneshot"], "tools/discover", "tools/call"),
        ("google-search-mcp", ["node", "/app/build/index.js"], "tools/list", "tools/call"),
        ("servicenow-mcp", ["python3", "server.py", "--oneshot"], "tools/discover", "tools/call"),
        ("pyats-mcp", ["python3", "pyats_mcp_server.py", "--oneshot"], "tools/discover", "tools/call"),
        ("email-mcp", ["node", "build/index.js"], "tools/list", "tools/call"),
        ("chatgpt-mcp", ["python3", "server.py", "--oneshot"], "tools/discover", "tools/call"),
        ("quickchart-mcp", ["node", "build/index.js"], "tools/list", "tools/call"),
        ("vegalite-mcp", ["python3", "server.py", "--oneshot"], "tools/discover", "tools/call"),
        ("mermaid-mcp", ["node", "dist/index.js"], "tools/list", "tools/call"),
        ("rfc-mcp", ["node", "build/index.js"], "tools/list", "tools/call"),    
        ("nist-mcp", ["python3", "server.py", "--oneshot"], "tools/discover", "tools/call"),        
    ]

    try:
        # Run docker ps to verify containers
        docker_ps_result = subprocess.run(["docker", "ps"], capture_output=True, text=True)
        print(docker_ps_result.stdout)

        service_discoveries = {}

        # Gather tools from all services
        all_service_tools = await asyncio.gather(
            *[get_tools_for_service(service, command, discovery_method, call_method, service_discoveries)
              for service, command, discovery_method, call_method in tool_services]
        )

        # Add local tools
        print("🔍 Loading Local Tools:")
        local_tools = load_local_tools_from_folder("tools")
        print(f"🧰 Local Tools Found: {[tool.name for tool in local_tools]}")

        # Combine all tools
        all_tools = []
        for tools_list in all_service_tools:
            if tools_list:
                all_tools.extend(tools_list)
        all_tools.extend(local_tools)

        print("🔧 Comprehensive Tool Discovery Results:")
        print("✅ All Discovered Tools:", [t.name for t in all_tools])

        if not all_tools:
            print("🚨 WARNING: NO TOOLS DISCOVERED 🚨")
            print("Potential Issues:")
            print("1. Docker containers not running")
            print("2. Incorrect discovery methods")
            print("3. Network/communication issues")
            print("4. Missing tool configuration")

        return all_tools

    except Exception as e:
        print(f"❌ CRITICAL TOOL DISCOVERY ERROR: {e}")
        import traceback
        traceback.print_exc()
        return []

# Load tools
valid_tools = asyncio.run(load_all_tools())

embedding = GoogleGenerativeAIEmbeddings(model="models/embedding-001")

vector_store = InMemoryVectorStore(embedding=embedding)

tool_documents =[
    Document(
        page_content=f"Tool name: {tool.name}. Tool purpose: {tool.description}",
        metadata={"tool_name": tool.name}
    )
    for tool in valid_tools if hasattr(tool, "description")
]

document_ids = vector_store.add_documents(tool_documents)

print("🔧 All bound tools:", [t.name for t in valid_tools])


AGENT_CARD_OUTPUT_DIR = os.getenv("AGENT_CARD_OUTPUT_DIR", "/a2a/.well-known")
AGENT_CARD_PATH = os.path.join(AGENT_CARD_OUTPUT_DIR, "agent.json")

# Environment variables or defaults
AGENT_NAME = os.getenv("A2A_AGENT_NAME", "Selector Plus Agent Enhanced with Model Context Protocol Toolkit")
AGENT_DESCRIPTION = os.getenv("A2A_AGENT_DESCRIPTION", "LangGraph-based MCP agent for Selector AI and other MCPs.")
AGENT_HOST = os.getenv("A2A_AGENT_HOST", "localhost")
AGENT_PORT = os.getenv("A2A_AGENT_PORT", "10000")

AGENT_URL = f"http://{AGENT_HOST}:{AGENT_PORT}"

# ✅ Use standards-compliant fields
agent_card = {
    "name": AGENT_NAME,
    "description": AGENT_DESCRIPTION,
    "version": "1.0",
    "url": AGENT_URL,
    "capabilities": {
        "a2a": True,
        "tool-use": True,
        "chat": True
    },
    "skills": []  # ✅ renamed from tools → skills
}

# Populate skills from your discovered tools
for tool in valid_tools:
    skill = {
        "name": tool.name,
        "description": tool.description or "No description provided.",
    }

    if hasattr(tool, "args_schema") and tool.args_schema:
        try:
            skill["parameters"] = tool.args_schema.schema()
        except Exception:
            skill["parameters"] = {"type": "object", "properties": {}}

    agent_card["skills"].append(skill)

<<<<<<< HEAD
try:
    os.makedirs(AGENT_CARD_OUTPUT_DIR, exist_ok=True)
    print(f"✅ Created directory: {AGENT_CARD_OUTPUT_DIR}")
except Exception as e:
    print(f"❌ Failed to create directory {AGENT_CARD_OUTPUT_DIR}: {e}")
    raise

=======
# Create output directory and write the file
os.makedirs(AGENT_CARD_OUTPUT_DIR, exist_ok=True)
>>>>>>> f05d0b89
with open(AGENT_CARD_PATH, "w") as f:
    json.dump(agent_card, f, indent=2)

print(f"✅ A2A agent card written to {AGENT_CARD_PATH}")
print(f"🌐 Agent is reachable at: {AGENT_URL}")
print("DEBUG: Listing contents of AGENT_CARD_OUTPUT_DIR")
print(os.listdir(AGENT_CARD_OUTPUT_DIR))
print("DEBUG: Full absolute path check:", os.path.abspath(AGENT_CARD_PATH))


llm = ChatGoogleGenerativeAI(model="gemini-2.5-pro-exp-03-25", temperature=0.0)

llm_with_tools = llm.bind_tools(valid_tools)

def format_tool_descriptions(tools: List[Tool]) -> str:
    """Formats the tool descriptions into a string."""
    return "\n".join(f"- {tool.name}: {tool.description}" for tool in tools)


@traceable
class ContextAwareToolNode(ToolNode):
    """
    A specialized ToolNode that handles tool execution and updates the graph state
    based on the tool's response. It assumes that tools return a dictionary.
    """

    async def ainvoke(
        self, state: GraphState, config: Optional[RunnableConfig] = None, **kwargs: Any
    ) -> GraphState:
        """
        Executes the tool call specified in the last AIMessage and updates the state.
        """
        messages = state["messages"]
        last_message = messages[-1]

        if not isinstance(last_message, AIMessage) or not hasattr(last_message, 'tool_calls') or not last_message.tool_calls:
            # No tool calls in the last message, or it's not an AIMessage
            # This might happen if the assistant decided not to call a tool
            # Decide how to handle this - maybe just pass through or raise specific error
            logger.warning("ContextAwareToolNode: Last message is not an AIMessage with tool_calls.")
            # Depending on your graph logic, you might just return the state
            # or raise a more specific error if this state is unexpected.
            # Let's assume for now it should proceed to 'handle_tool_results' which returns to assistant
            return {"messages": messages, "context": state.get("context", {}), "__next__": "handle_tool_results"}


        tool_calls = last_message.tool_calls
        context = state.get("context", {})
        used = set(context.get("used_tools", []))
        tool_messages = [] # Store new tool messages here

        logger.info(f"🛠️ Processing {len(tool_calls)} tool calls from AIMessage {last_message.id}")
        for i, tool_call in enumerate(tool_calls):
            logger.info(f"  -> Processing tool_call #{i+1}")

            # --- FIX: Check structure before access ---
            if not isinstance(tool_call, dict) or 'name' not in tool_call or 'args' not in tool_call or 'id' not in tool_call:
                # LangChain ToolCall objects are dict-like, but let's be safe
                # Or if it IS a dict but missing keys (original error case)
                logger.error(f"❌ Invalid tool_call structure found: Type={type(tool_call)}, Value={repr(tool_call)}. Skipping.")
                # Create an error message to send back to the LLM
                # We need an ID. If it's missing, generate a placeholder or skip. Let's try getting it if possible.
                error_tool_call_id = getattr(tool_call, 'id', f"invalid_call_{i}") if not isinstance(tool_call, dict) else tool_call.get('id', f"invalid_call_{i}")
                tool_messages.append(ToolMessage(
                    tool_call_id=error_tool_call_id,
                    content=f"Error: Invalid tool call structure received: {repr(tool_call)}",
                    # Provide a dummy name if unavailable
                    name=getattr(tool_call, 'name', 'unknown_tool') if not isinstance(tool_call, dict) else tool_call.get('name', 'unknown_tool')
                ))
                continue # Skip this malformed call
            # --- End FIX ---

            tool_name = tool_call['name'] # Use dictionary access now that we know it's dict-like
            tool_args = tool_call['args']
            tool_id = tool_call['id']
            logger.info(f"     Tool Name: {tool_name}")
            logger.debug(f"     Tool Args: {tool_args}")
            logger.debug(f"     Tool ID: {tool_id}")

            if not (tool := self.tools_by_name.get(tool_name)):
                logger.warning(
                    f"Tool '{tool_name}' requested by LLM not found in available tools. Skipping."
                )
                tool_messages.append(ToolMessage(
                    tool_call_id=tool_id,
                    content=f"Error: Tool '{tool_name}' not found.",
                    name=tool_name,
                ))
                continue

            # Filter out None values AFTER getting the arguments
            filtered_tool_input = {k: v for k, v in tool_args.items() if v is not None}
            logger.debug(f"Calling tool: {tool.name} with filtered args: {filtered_tool_input}")

            try:
                # Execute the tool
                tool_response = await tool.ainvoke(filtered_tool_input, config=config) # Pass config

                logger.debug(f"Raw tool response for {tool.name}: Type={type(tool_response)}, Value={repr(tool_response)}")

                # --- Start Refined Logic ---
                # First, check if tool_response is already a string (e.g., from an error during the call)
                if isinstance(tool_response, str):
                    try:
                        # Try parsing it as JSON in case the tool returned a JSON string error
                        tool_data = json.loads(tool_response)
                    except json.JSONDecodeError:
                        # If it's not JSON, use the string directly (might be a simple error message)
                        tool_data = tool_response
                        logger.debug(f"Tool response is a non-JSON string for {tool.name}: {tool_data}")
                else:
                    # Assume it's likely a dict if not a string
                    tool_data = tool_response

                response_content = "" # Default

                if isinstance(tool_data, dict):
                    # Check for standard success structure
                    if tool_data.get("status") == "completed" and "output" in tool_data:
                        output_data = tool_data["output"]
                        # ** Specific handling for ask_selector's expected output **
                        if tool_name == "ask_selector" and isinstance(output_data, dict) and "content" in output_data:
                            response_content = output_data["content"] # Extract the natural language answer
                            logger.debug(f"Extracted NL content for {tool_name}: {response_content[:100]}...") # Log snippet
                        else:
                            # General case for other tools or if ask_selector format changes
                            response_content = json.dumps(output_data) # Serialize just the 'output' part
                            logger.debug(f"Serialized output part for {tool_name}: {response_content[:100]}...")
                    # Check for standard error structure
                    elif "error" in tool_data:
                        error_info = tool_data['error']
                        response_content = f"Tool Error: {json.dumps(error_info)}"
                        logger.debug(f"Serialized error part for {tool_name}: {response_content[:100]}...")
                    else:
                        # Fallback if structure is unexpected
                        response_content = json.dumps(tool_data)
                        logger.debug(f"Serialized whole unexpected dict for {tool_name}: {response_content[:100]}...")
                elif isinstance(tool_data, str):
                     # If tool_data ended up being a string (e.g., simple error before JSON parsing)
                     response_content = tool_data
                     logger.debug(f"Using direct string response for {tool.name}: {response_content[:100]}...")
                else:
                    # If tool_response wasn't a dict or string originally
                    response_content = str(tool_data) # Stringify directly
                    logger.debug(f"Stringified unexpected type response for {tool.name}: {response_content[:100]}...")

                # Create ToolMessage with the refined content
                tool_messages.append(ToolMessage(
                    tool_call_id=tool_id,
                    content=response_content, # Use the refined content
                    name=tool_name,
                ))
                used.add(tool.name) # Add to used tools AFTER successful processing
                # --- End Refined Logic ---

            except Exception as e:
                # Keep existing error handling for exceptions during tool execution *itself*
                logger.error(f"🔥 Error executing/processing tool '{tool_name}': {e}", exc_info=True)
                tool_messages.append(ToolMessage(
                    tool_call_id=tool_id,
                    content=f"Error executing tool {tool_name}: {str(e)}",
                    name=tool_name,
                ))
    
        # Update state AFTER the loop
        context["used_tools"] = list(used)
        # Add all generated tool messages to the main message list
        new_messages = messages + tool_messages

        # Return state, rely on graph definition for next step ('handle_tool_results')
        return {"messages": new_messages, "context": context}

@traceable
async def select_tools(state: GraphState):
    messages = state.get("messages", [])
    context = state.get("context", {})
    last_user_message = next((m for m in reversed(messages) if isinstance(m, HumanMessage)), None)

    if not last_user_message:
        logger.warning("select_tools: No user message found.")
        state["selected_tools"] = []
        return {"messages": messages, "context": context}

    query = last_user_message.content
    selected_tool_names = []

    try:
        # Step 1: Vector search
        scored_docs = vector_store.similarity_search_with_score(query, k=35)

        # Step 2: Apply threshold with fallback
        threshold = 0.50
        relevant_docs = [doc for doc, score in scored_docs if score >= threshold]

        if not relevant_docs:
            logger.warning(f"⚠️ No tools above threshold {threshold}. Falling back to top 15 by score.")
            relevant_docs = [doc for doc, _ in scored_docs[:15]]

        logger.info(f"✅ Selected {len(relevant_docs)} tools after filtering/fallback.")

        # Step 3: Build tool info for LLM
        tool_infos = {
            doc.metadata["tool_name"]: doc.page_content
            for doc in relevant_docs if "tool_name" in doc.metadata
        }

        if not tool_infos:
            logger.warning("select_tools: No valid tool_name metadata found.")
            state["selected_tools"] = []
            return {"messages": messages, "context": context}

        # Log top tools and scores for debugging
        logger.info("Top tools with scores:")
        for doc, score in scored_docs[:10]:
            if "tool_name" in doc.metadata:
                logger.info(f"- {doc.metadata['tool_name']}: {score}")

        tool_descriptions_for_prompt = "\n".join(
            f"- {name}: {desc}" for name, desc in tool_infos.items()
        )

        # Step 4: LLM refinement
        tool_prompt = ChatPromptTemplate.from_messages([
            ("system", """You are a precise Tool Selector Assistant. Your task is to choose the most relevant tools from the provided list to fulfill the user's request.

Consider these guidelines:
- Match tools to the *exact* user intent.
- Refer to tool descriptions to understand their purpose.
- Prefer specific tools over general ones if applicable.
- If multiple tools seem relevant for sequential steps *explicitly requested*, list them.
- If no tool is a good fit, output "None".
- Output *only* a comma-separated list of the chosen tool names (e.g., tool_a,tool_b) or the word "None"."""),

            ("human", "User request:\n---\n{query}\n---\n\nAvailable tools:\n---\n{tools}\n---\n\nBased *only* on the tools listed above, which are the best fit for the request? Output only the comma-separated tool names or 'None'.")
        ])

        selection_prompt_messages = tool_prompt.format_messages(
            query=query,
            tools=tool_descriptions_for_prompt
        )

        logger.info("🤖 Invoking LLM for tool selection...")
        tool_selection_response = await llm.ainvoke(selection_prompt_messages)
        raw_selection = tool_selection_response.content.strip()

        logger.info(f"📝 LLM raw tool selection: '{raw_selection}'")

        if raw_selection.lower() == "none" or not raw_selection:
            selected_tool_names = []
        else:
            potential_names = [name.strip() for name in raw_selection.split(',')]
            selected_tool_names = [name for name in potential_names if name in tool_infos]
            if len(selected_tool_names) != len(potential_names):
                logger.warning(f"⚠️ LLM selected invalid tools: {set(potential_names) - set(selected_tool_names)}")

    except Exception as e:
        logger.error(f"🔥 Error during tool selection: {e}", exc_info=True)
        selected_tool_names = []

    # Final: Update context
    context["selected_tools"] = list(set(context.get("selected_tools", [])) | set(selected_tool_names))
    logger.info(f"✅ Final selected tools: {context['selected_tools']}")
    return {
        "messages": messages,
        "context": context
    }


system_msg = """You are a computer networking expert at the CCIE level. You are a precise and helpful assistant with access to a wide range of tools for networking, GitHub automation, Slack notifications, file system operations, and ServiceNow ticketing. You must follow strict guidelines before choosing and using tools.

AVAILABLE TOOL CATEGORIES:
{tool_descriptions}

📌 TOOL USAGE GUIDELINES:

GENERAL RULES:
1. THINK step-by-step about what the user wants.
2. MATCH tools to the *exact* user intent.
3. DO NOT guess. Only use tools when the user explicitly requests an action that matches the tools purpose.
4. NEVER call a tool without all required parameters.
5. NEVER call a tool just because the output of another tool suggests a next step — unless the user explicitly asked for that.

✅ WHEN TO USE TOOLS:

✅ WHEN TO USE SELECTOR TOOLS:

🤖 SELECTOR TOOLS:
- Use `ask_selector` as the **default tool** for general user queries in natural language. This includes requests for network summaries, health overviews, alert insights, or when the user provides instructions like “check the status of my environment” or “summarize network issues.”
- Use `query_selector` **only** when the user provides a **valid Selector command string** (typically starting with `#`, like `#alerts.recent` or `#device.status.all`). This tool bypasses natural language processing and runs the exact query directly.
- Use `get_selector_phrases` when the user explicitly asks to “list phrases,” “show available aliases,” or “see available commands.” This tool is for discovering registered NL phrases, not executing them.

*** IF you need to find the best way to ask selector you can use the get selector phrases to get the list of supported natural language phrases and then use the ask selector to ask the question.**

🧠 PYATS NETWORK AUTOMATION TOOLS:
- Use `pyATS_show_running_config`, `pyATS_run_show_command`, `pyATS_ping_from_network_device`, or `pyATS_configure_device` ONLY if the user requests network validation, inspection, or configuration of Cisco-style network devices.
- Do NOT use these tools for cloud or filesystem tasks.

📁 FILESYSTEM TOOLS:
- Use `write_file`, `edit_file`, `read_file`, or `create_directory` when the user asks to **create, modify, save, or read from files** in a local or mounted directory.
- Example: “Save the config to a markdown file” → `write_file`

🐙 GITHUB TOOLS:
- Use GitHub tools ONLY when the user explicitly asks to:
  - Push files
  - Create or update code or documentation in a repo
  - Open or manage GitHub issues or PRs
- Required for all GitHub actions: `owner`, `repo`, `branch`, and `commit message`
- NEVER use GitHub tools for local file management or Slack-style notifications.

💬 SLACK TOOLS:
- Use `slack_post_message`, `slack_reply_to_thread`, or `slack_add_reaction` only when the user asks to send messages to a Slack channel or thread.
- Example: “Notify the team” or “Send a message to #NOC” → `slack_post_message`

🗺️ MAPS TOOLS:
- Use `maps_geocode`, `maps_elevation`, etc., ONLY when the user asks for location-based data.
- NEVER use for IP addresses or configs.

📐 DIAGRAMMING TOOLS:
- Use `create_drawing`, `update_drawing`, `export_to_json` only when the user wants a network diagram or visual model.
- Do NOT export a drawing unless the user explicitly says so.



🧜 MERMAID DIAGRAM TOOLS:
- Use `mermaid_generate` ONLY when the user asks to create a PNG image from **Mermaid diagram code**.
  - **Purpose**: Converts Mermaid diagram code text into a PNG image file.
  - **Parameters:**
    - `code` (string): The Mermaid diagram code to render (required).
    - `theme` (string, optional): Theme for the diagram. Options: default, forest, dark, neutral. Defaults to default.
    - `backgroundColor` (string, optional): Background color for the generated PNG, e.g., white, transparent, #F0F0F0. Defaults to transparent or theme-based.
    - `name` (string): The filename for the generated PNG image (e.g., network_topology.png). **Required only if the tools environment is configured to save files to disk (CONTENT_IMAGE_SUPPORTED=false).**
    - `folder` (string): The absolute path *inside the container* where the image should be saved (e.g., /output). **Required only if the tools environment is configured to save files to disk (CONTENT_IMAGE_SUPPORTED=false).**
  - **Behavior Note:** This tools behavior depends on the `CONTENT_IMAGE_SUPPORTED` environment variable of the running container.
    - If `true` (default): The PNG image data is returned directly in the API response. `name` and `folder` parameters are ignored.
    - If `false`: The PNG image is saved to the specified `folder` with the specified `name`. The API response will contain the path to the saved file (e.g., /output/network_topology.png). `name` and `folder` parameters are **mandatory** in this mode.
    
🛠️ SERVICE NOW TOOLS:
- ONLY use ServiceNow tools if the user explicitly says things like:
  - “Create a problem ticket in ServiceNow”
  - “Get the state of a ServiceNow problem”
  - if asked to create a problem in service now - only call the create service now problem tool; not the other service now problem tools. You only need 1 tool to create a problem.
- NEVER use ServiceNow tools to write files, notify teams, or log internal info.
- NEVER assume a ServiceNow ticket is needed unless the user says so.
- ⚠️ If the user does NOT mention “ServiceNow” or “ticket,” DO NOT CALL ANY ServiceNow tool.

📧 EMAIL TOOLS:
- Use email tools (like `email_send_message`) ONLY when the user explicitly asks to send an email.
- Examples: "Send an email to team@example.com with the results", "Email the configuration to the network admin".
- Required: Recipient email address(es), subject line, and the body content for the email.
- Specify clearly who the email should be sent to and what information it should contain.
- DO NOT use email tools for Slack notifications, saving files, or internal logging unless specifically instructed to email that information.

🤖 CHATGPT ANALYSIS TOOLS:
- Use the `ask_chatgpt` tool ONLY when the user explicitly asks you to leverage an external ChatGPT model for specific analysis, summarization, comparison, or generation tasks that go beyond your primary function or require a separate perspective.
- Examples: "Analyze this Cisco config for security best practices using ChatGPT", "Ask ChatGPT to summarize this document", "Get ChatGPTs explanation for this routing behavior".
- Required: The `content` (e.g., configuration text, document snippet, specific question) that needs to be sent to the external ChatGPT tool.
- Clearly state *why* you are using the external ChatGPT tool (e.g., "To get a detailed security analysis from ChatGPT...").
- Do NOT use this tool for tasks you are expected to perform directly based on your core instructions or other available tools (like running a show command or saving a file). Differentiate between *your* analysis/response and the output requested *from* the external ChatGPT tool.

📊 VEGALITE VISUALIZATION TOOLS (Requires 2 Steps: Save then Visualize):
- Use these tools to create PNG charts from structured data (like parsed command output) using the Vega-Lite standard.

1.  **vegalite_save_data**
    - **Purpose**: Stores structured data under a unique name so it can be visualized later. This MUST be called *before* vegalite_visualize_data.
    - **Parameters**:
        - name (string): A unique identifier for this dataset (e.g., R1_interface_stats, packet_comparison). Choose a descriptive name.
        - data (List[Dict]): The actual structured data rows, formatted as a list of dictionaries. **CRITICAL: Ensure this data argument contains the *actual, non-empty* data extracted from previous steps (like pyATS output). Do NOT pass empty lists or lists of empty dictionaries.**
    - **Returns**: Confirmation that the data was saved successfully.

2.  **vegalite_visualize_data**
    - **Purpose**: Generates a PNG image visualization from data previously saved using vegalite_save_data. It uses a provided Vega-Lite JSON specification *template* and saves the resulting PNG to the /output directory.
    - **Parameters**:
        - data_name (string): The *exact* unique name that was used when calling vegalite_save_data.
        - vegalite_specification (string): A valid Vega-Lite v5 JSON specification string that defines the desired chart (marks, encodings, axes, etc.). **CRITICAL: This JSON string MUST NOT include the top-level data key.** The tool automatically loads the data referenced by data_name and injects it. The encodings within the spec (e.g., field, packets) must refer to keys present in the saved data.
    - **Returns**: Confirmation message including the container path where the PNG file was saved (e.g., /output/R1_interface_stats.png).

📈 QUICKCHART TOOLS (Generates Standard Chart Images/URLs):
- Use these tools for creating common chart types (bar, line, pie, etc.) using the QuickChart.io service. This requires constructing a valid Chart.js configuration object.

1.  **generate_chart**
    - **Purpose**: Creates a chart image hosted by QuickChart.io and returns a publicly accessible URL to that image. Use this when the user primarily needs a *link* to the visualization.
    - **Parameters**:
        - chart_config (dict or JSON string): A complete configuration object following the **Chart.js structure**. This object must define the chart type (e.g., bar, line, pie), the data (including labels and datasets with their values), and any desired options. Refer to Chart.js documentation for details on structuring this object. **CRITICAL: You must construct the full, valid Chart.js configuration based on the users request and available data.**
    - **Returns**: A string containing the URL pointing to the generated chart image.

2.  **download_chart**
    - **Purpose**: Creates a chart image using QuickChart.io and saves it directly as an image file (e.g., PNG) to the /output directory on the server. Use this when the user explicitly asks to **save the chart as a file**.
    - **Parameters**:
        - chart_config (dict or JSON string): The *same* complete Chart.js configuration object structure required by generate_chart. It defines the chart type, data, and options. **CRITICAL: You must construct the full, valid Chart.js configuration.**
        - file_path (string): The desired filename for the output image within the /output directory (e.g., interface_pie_chart.png, device_load.png). The tool automatically saves to the /output path.
    - **Returns**: Confirmation message including the container path where the chart image file was saved (e.g., /output/interface_pie_chart.png).

📜 RFC DOCUMENT TOOLS:
- Use `get_rfc`, `search_rfcs`, or `get_rfc_section` ONLY when the user explicitly asks to find, retrieve, or examine Request for Comments (RFC) documents.
- **Trigger Examples**:
    - Search for RFCs about HTTP/3 → `search_rfcs`
    - Get RFC 8446 or Show me the document for RFC 8446 → `get_rfc`
    - What's the metadata for RFC 2616?" → `get_rfc` with `format=metadata`
    - Find section 4.2 in RFC 791 or Get the 'Security Considerations' section of RFC 3550 → `get_rfc_section`
- **Constraints**:
    - Requires the specific RFC `number` for `get_rfc` and `get_rfc_section`.
    - Requires a `query` string for `search_rfcs`.
    - For `get_rfc_section`, requires a `section` identifier (title or number).
    - Do NOT use these tools for general web searches, code lookup, configuration files, or non-RFC standards documents. ONLY use for retrieving information directly related to official RFCs.

🛡️ NIST CVE VULNERABILITY TOOLS:
- Use `get_cve` or `search_cve` ONLY when the user explicitly asks to find or retrieve information about Common Vulnerabilities and Exposures (CVEs) from the NIST National Vulnerability Database (NVD).
- **Trigger Examples**:
    - Get details for CVE-2021-44228 or Tell me about the Log4Shell vulnerability CVE-2021-44228 → `get_cve` with `cve_id=CVE-2021-44228`
    - Search the NVD for vulnerabilities related to Apache Struts → `search_cve` with `keyword="Apache Struts"`
    - Find CVEs mentioning 'Microsoft Exchange Server' exactly → `search_cve` with `keyword="Microsoft Exchange Server"` and `exact_match=True`
    - Give me a concise summary of CVE-2019-1010218 → `get_cve` with `cve_id="CVE-2019-1010218"` and `concise=True`
    - Show me the latest 5 vulnerabilities for 'Cisco IOS XE' → `search_cve` with `keyword=Cisco IOS XE` and `results=5`
- **Constraints**:
    - Requires a valid CVE ID (e.g., `CVE-YYYY-NNNNN`) for `get_cve`.
    - Requires a `keyword` string for `search_cve`.
    - Use the `concise` parameter only if the user asks for summary information.
    - Use the `exact_match` parameter for `search_cve` only if the user specifies needing an exact phrase match.
    - Do NOT use these tools for general security advice, threat hunting outside of NVD, retrieving non-CVE vulnerability info, or fetching software patches. They are ONLY for interacting with the NIST NVD CVE database.

🎯 TOOL CHAINING:
- Do NOT chain tools together unless the user clearly describes multiple steps.
  - Example: “Save the config to GitHub and notify Slack” → You may use two tools.
- Otherwise, assume single-tool usage unless explicitly stated.

🧠 BEFORE YOU ACT:
- Pause and explain your thought process.
- Say WHY the tool youre selecting is the best fit.
- If unsure, respond with a clarification question instead of calling a tool.

"""


@traceable
async def assistant(state: GraphState):
    """Handles assistant logic and LLM interaction, with support for sequential tool calls."""
    messages = state.get("messages", [])
    context = state.get("context", {})
    selected_tool_names = context.get("selected_tools", [])
    run_mode = context.get("run_mode", "start")
    used = set(context.get("used_tools", []))

    # If selected_tool_names is empty, fall back to ALL tools not already used
    if selected_tool_names:
        tools_to_use = [
            tool for tool in valid_tools
            if tool.name in selected_tool_names and tool.name not in used
        ]
    else:
        tools_to_use = [
            tool for tool in valid_tools
            if tool.name not in used
        ]

    # If we're in continuous mode, don't re-select tools
    if run_mode == "continue":
        last_tool_message = None
        # Find the last tool message
        for msg in reversed(messages):
            if isinstance(msg, ToolMessage):
                last_tool_message = msg
                break

        if last_tool_message:
            # Add the tool message to ensure proper conversation context
            new_messages = [SystemMessage(content=system_msg)] + messages

            llm_with_tools = llm.bind_tools(tools_to_use)
            response = await llm_with_tools.ainvoke(new_messages, config={"tool_choice": "auto"})

            if hasattr(response, "tool_calls") and response.tool_calls:
                # Continue using tools
                return {"messages": [response], "context": context, "__next__": "tools"}
            else:
                # No more tools to use, return to user
                return {"messages": [response], "context": context, "__next__": "__end__"}

    # Initial processing or starting a new sequence
    llm_with_tools = llm.bind_tools(tools_to_use)
    formatted_tool_descriptions = format_tool_descriptions(tools_to_use)
    formatted_system_msg = system_msg.format(tool_descriptions=formatted_tool_descriptions)
    new_messages = [SystemMessage(content=formatted_system_msg)] + messages

    try:
        logger.info(f"assistant: Invoking LLM with new_messages: {new_messages}")
        # Always use auto tool choice to allow model to decide which tools to use
        response = await llm_with_tools.ainvoke(new_messages, config={"tool_choice": "auto"})
        logger.info(f"Raw LLM Response: {response}")

        if not isinstance(response, AIMessage):
            response = AIMessage(content=str(response))
    except Exception as e:
        logger.error(f"Error invoking LLM: {e}", exc_info=True)
        response = AIMessage(content=f"LLM Error: {e}")

    if hasattr(response, "tool_calls") and response.tool_calls:
        context["run_mode"] = "continue"
        return {"messages": [response], "context": context, "__next__": "tools"}
    else:
        context["run_mode"] = "start"
        return {"messages": [response], "context": context, "__next__": "__end__"}

@traceable
async def handle_tool_results(state: GraphState):
    """Handles tool results and determines the next step."""
    messages = state.get("messages", [])
    context = state.get("context", {})

    # Always reset run_mode after tool execution
    context["run_mode"] = "start"

    return {
        "messages": messages,
        "context": context,
        "__next__": "assistant"  # Go back to the assistant to process tool results
    }

# Graph setup
graph_builder = StateGraph(GraphState)

# Define core nodes
graph_builder.add_node("select_tools", select_tools)
graph_builder.add_node("assistant", assistant)
graph_builder.add_node("tools", ContextAwareToolNode(tools=valid_tools))
graph_builder.add_node("handle_tool_results", handle_tool_results)

# Define clean and minimal edges
# Start flow
graph_builder.add_edge(START, "select_tools")

# After tool selection, go to assistant
graph_builder.add_edge("select_tools", "assistant")

# Assistant decides: use tool or end
graph_builder.add_conditional_edges(
    "assistant",
    lambda state: state.get("__next__", "__end__"),
    {
        "tools": "tools",
        "__end__": END,
    }
)

# Tools always go to handler
graph_builder.add_edge("tools", "handle_tool_results")

# Tool results always return to assistant
graph_builder.add_edge("handle_tool_results", "assistant")

# Compile graph
compiled_graph = graph_builder.compile()

async def run_cli_interaction():
    """Runs the CLI interaction loop."""
    state = {"messages": [], "context": {"used_tools": []}}
    while True:
        user_input = input("User: ")
        if user_input.lower() in ["exit", "quit"]:
            print("👋 Exiting...")
            break

        user_message = HumanMessage(content=user_input)
        state["messages"].append(user_message)
        state["context"]["used_tools"] = [] # Reset used tools for each new user turn

        print("🚀 Invoking graph...")
        result = await compiled_graph.ainvoke(state, config={"recursion_limit": 100})
        state = result

        for message in reversed(state["messages"]):
            if isinstance(message, AIMessage):
                print("Assistant:", message.content)
                break

if __name__ == "__main__":
    asyncio.run(run_cli_interaction())<|MERGE_RESOLUTION|>--- conflicted
+++ resolved
@@ -576,18 +576,7 @@
 
     agent_card["skills"].append(skill)
 
-<<<<<<< HEAD
-try:
-    os.makedirs(AGENT_CARD_OUTPUT_DIR, exist_ok=True)
-    print(f"✅ Created directory: {AGENT_CARD_OUTPUT_DIR}")
-except Exception as e:
-    print(f"❌ Failed to create directory {AGENT_CARD_OUTPUT_DIR}: {e}")
-    raise
-
-=======
-# Create output directory and write the file
 os.makedirs(AGENT_CARD_OUTPUT_DIR, exist_ok=True)
->>>>>>> f05d0b89
 with open(AGENT_CARD_PATH, "w") as f:
     json.dump(agent_card, f, indent=2)
 
